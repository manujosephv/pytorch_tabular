torch >=1.9.0
category-encoders >=2.6.0, <2.7.0
numpy >=1.17.2
pandas >=1.1.5
scikit-learn >=1.0.0
<<<<<<< HEAD
pytorch-lightning>=1.8.0, <2.0.0
omegaconf >=2.0.1
=======
pytorch-lightning >=1.8.0, <1.9.0
omegaconf >=2.1.0
>>>>>>> b3df4cea
torchmetrics >=0.10.0, <0.12.0
tensorboard >2.2.0, !=2.5.0
protobuf >=3.20.0, <4.23.0
pytorch-tabnet ==4.0
PyYAML >=5.4, <6.1.0
# importlib-metadata <1,>=0.12
matplotlib >3.1
ipywidgets
einops >=0.6.0, <0.7.0
rich >=11.0.0<|MERGE_RESOLUTION|>--- conflicted
+++ resolved
@@ -3,13 +3,8 @@
 numpy >=1.17.2
 pandas >=1.1.5
 scikit-learn >=1.0.0
-<<<<<<< HEAD
 pytorch-lightning>=1.8.0, <2.0.0
 omegaconf >=2.0.1
-=======
-pytorch-lightning >=1.8.0, <1.9.0
-omegaconf >=2.1.0
->>>>>>> b3df4cea
 torchmetrics >=0.10.0, <0.12.0
 tensorboard >2.2.0, !=2.5.0
 protobuf >=3.20.0, <4.23.0
