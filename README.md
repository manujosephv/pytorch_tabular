![PyTorch Tabular](docs/imgs/pytorch_tabular_logo.png)

[![pypi](https://img.shields.io/pypi/v/pytorch_tabular.svg)](https://pypi.python.org/pypi/pytorch_tabular)
[![Testing](https://github.com/manujosephv/pytorch_tabular/actions/workflows/testing.yml/badge.svg?event=push)](https://github.com/manujosephv/pytorch_tabular/actions/workflows/testing.yml)
[![documentation status](https://readthedocs.org/projects/pytorch_tabular/badge/?version=latest)](https://pytorch_tabular.readthedocs.io/en/latest/?badge=latest)
[![pre-commit.ci status](https://results.pre-commit.ci/badge/github/manujosephv/pytorch_tabular/main.svg)](https://results.pre-commit.ci/latest/github/manujosephv/pytorch_tabular/main)
[![Open In Colab](https://colab.research.google.com/assets/colab-badge.svg)](https://colab.research.google.com/github/manujosephv/pytorch_tabular/blob/main/docs/tutorials/01-Basic_Usage.ipynb)

![PyPI - Downloads](https://img.shields.io/pypi/dm/pytorch_tabular)
[![DOI](https://zenodo.org/badge/321584367.svg)](https://zenodo.org/badge/latestdoi/321584367)
[![contributions welcome](https://img.shields.io/badge/contributions-welcome-brightgreen.svg?style=flat-square)](https://github.com/manujosephv/pytorch_tabular/issues)

PyTorch Tabular aims to make Deep Learning with Tabular data easy and accessible to real-world cases and research alike. The core principles behind the design of the library are:

- Low Resistance Useability
- Easy Customization
- Scalable and Easier to Deploy

It has been built on the shoulders of giants like **PyTorch**(obviously), and **PyTorch Lightning**.

## Table of Contents

- [Installation](#installation)
- [Documentation](#documentation)
- [Available Models](#available-models)
- [Usage](#usage)
- [Blogs](#blogs)
- [Citation](#citation)

## Installation

Although the installation includes PyTorch, the best and recommended way is to first install PyTorch from [here](https://pytorch.org/get-started/locally/), picking up the right CUDA version for your machine.

Once, you have got Pytorch installed, just use:

```bash
pip install pytorch_tabular[extra]
```

to install the complete library with extra dependencies (Weights&Biases & Plotly).

And :

```bash
pip install pytorch_tabular
```

for the bare essentials.

The sources for pytorch_tabular can be downloaded from the `Github repo`\_.

You can either clone the public repository:

```bash
git clone git://github.com/manujosephv/pytorch_tabular
```

Once you have a copy of the source, you can install it with:

```bash
pip install .
```

or

```bash
python setup.py install
```

## Documentation

For complete Documentation with tutorials visit [ReadTheDocs](https://pytorch-tabular.readthedocs.io/en/latest/)

## Available Models

- FeedForward Network with Category Embedding is a simple FF network, but with an Embedding layers for the categorical columns.
- [Neural Oblivious Decision Ensembles for Deep Learning on Tabular Data](https://arxiv.org/abs/1909.06312) is a model presented in ICLR 2020 and according to the authors have beaten well-tuned Gradient Boosting models on many datasets.
- [TabNet: Attentive Interpretable Tabular Learning](https://arxiv.org/abs/1908.07442) is another model coming out of Google Research which uses Sparse Attention in multiple steps of decision making to model the output.
- [Mixture Density Networks](https://publications.aston.ac.uk/id/eprint/373/1/NCRG_94_004.pdf) is a regression model which uses gaussian components to approximate the target function and  provide a probabilistic prediction out of the box.
- [AutoInt: Automatic Feature Interaction Learning via Self-Attentive Neural Networks](https://arxiv.org/abs/1810.11921) is a model which tries to learn interactions between the features in an automated way and create a better representation and then use this representation in downstream task
- [TabTransformer](https://arxiv.org/abs/2012.06678) is an adaptation of the Transformer model for Tabular Data which creates contextual representations for categorical features.
- FT Transformer from [Revisiting Deep Learning Models for Tabular Data](https://arxiv.org/abs/2106.11959)
- [Gated Additive Tree Ensemble](https://arxiv.org/abs/2207.08548) is a novel high-performance, parameter and computationally efficient deep learning architecture for tabular data. GATE uses a gating mechanism, inspired from GRU, as a feature representation learning unit with an in-built feature selection mechanism. We combine it with an ensemble of differentiable, non-linear decision trees, re-weighted with simple self-attention to predict our desired output.

**Semi-Supervised Learning**

- [Denoising AutoEncoder](https://www.kaggle.com/code/faisalalsrheed/denoising-autoencoders-dae-for-tabular-data) is an autoencoder which learns robust feature representation, to compensate any noise in the dataset.

To implement new models, see the [How to implement new models tutorial](https://github.com/manujosephv/pytorch_tabular/blob/main/docs/tutorials/04-Implementing%20New%20Architectures.ipynb). It covers basic as well as advanced architectures.

## Usage

```python
from pytorch_tabular import TabularModel
from pytorch_tabular.models import CategoryEmbeddingModelConfig
from pytorch_tabular.config import (
    DataConfig,
    OptimizerConfig,
    TrainerConfig,
    ExperimentConfig,
)

data_config = DataConfig(
    target=[
        "target"
    ],  # target should always be a list. Multi-targets are only supported for regression. Multi-Task Classification is not implemented
    continuous_cols=num_col_names,
    categorical_cols=cat_col_names,
)
trainer_config = TrainerConfig(
    auto_lr_find=True,  # Runs the LRFinder to automatically derive a learning rate
    batch_size=1024,
    max_epochs=100,
)
optimizer_config = OptimizerConfig()

model_config = CategoryEmbeddingModelConfig(
    task="classification",
    layers="1024-512-512",  # Number of nodes in each layer
    activation="LeakyReLU",  # Activation between each layers
    learning_rate=1e-3,
)

tabular_model = TabularModel(
    data_config=data_config,
    model_config=model_config,
    optimizer_config=optimizer_config,
    trainer_config=trainer_config,
)
tabular_model.fit(train=train, validation=val)
result = tabular_model.evaluate(test)
pred_df = tabular_model.predict(test)
tabular_model.save_model("examples/basic")
loaded_model = TabularModel.load_from_checkpoint("examples/basic")
```

## Blogs

- [PyTorch Tabular – A Framework for Deep Learning for Tabular Data](https://deep-and-shallow.com/2021/01/27/pytorch-tabular-a-framework-for-deep-learning-for-tabular-data/)
- [Neural Oblivious Decision Ensembles(NODE) – A State-of-the-Art Deep Learning Algorithm for Tabular Data](https://deep-and-shallow.com/2021/02/25/neural-oblivious-decision-ensemblesnode-a-state-of-the-art-deep-learning-algorithm-for-tabular-data/)
- [Mixture Density Networks: Probabilistic Regression for Uncertainty Estimation](https://deep-and-shallow.com/2021/03/20/mixture-density-networks-probabilistic-regression-for-uncertainty-estimation/)

## Future Roadmap(Contributions are Welcome)

1. Add GaussRank as Feature Transformation
1. Integrate Optuna Hyperparameter Tuning
1. Integrate SHAP for interpretability
1. Add Variable Importance
1. Add ability to use custom activations in CategoryEmbeddingModel
1. ~~Add differential dropouts(layer-wise) in CategoryEmbeddingModel~~
1. ~~Add Fourier Encoding for cyclic time variables~~
1. ~~Add Text and Image Modalities for mixed modal problems~~

<<<<<<< HEAD
<!-- readme: contributors -start -->
<!-- readme: contributors -end -->
=======
## Contributors
>>>>>>> 7bca8fda

## Citation

If you use PyTorch Tabular for a scientific publication, we would appreciate citations to the published software and the following paper:

- [arxiv Paper](https://arxiv.org/abs/2104.13638)

```
@misc{joseph2021pytorch,
      title={PyTorch Tabular: A Framework for Deep Learning with Tabular Data},
      author={Manu Joseph},
      year={2021},
      eprint={2104.13638},
      archivePrefix={arXiv},
      primaryClass={cs.LG}
}
```

- Zenodo Software Citation

```
@article{manujosephv_2021,
    title={manujosephv/pytorch_tabular: v0.7.0-alpha},
    DOI={10.5281/zenodo.5359010},
    abstractNote={<p>Added a few more SOTA models - TabTransformer, FTTransformer
        Made improvements in the model save and load capability
        Made installation less restrictive by unfreezing some dependencies.</p>},
    publisher={Zenodo},
    author={manujosephv},
    year={2021},
    month={May}
}
```<|MERGE_RESOLUTION|>--- conflicted
+++ resolved
@@ -151,12 +151,10 @@
 1. ~~Add Fourier Encoding for cyclic time variables~~
 1. ~~Add Text and Image Modalities for mixed modal problems~~
 
-<<<<<<< HEAD
+
 <!-- readme: contributors -start -->
 <!-- readme: contributors -end -->
-=======
-## Contributors
->>>>>>> 7bca8fda
+
 
 ## Citation
 
