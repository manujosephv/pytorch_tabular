--- conflicted
+++ resolved
@@ -98,10 +98,6 @@
     auto_lr_find=True,  # Runs the LRFinder to automatically derive a learning rate
     batch_size=1024,
     max_epochs=100,
-<<<<<<< HEAD
-=======
-    gpus=1,  # index of the GPU to use. 0, means CPU
->>>>>>> 838d0459
 )
 optimizer_config = OptimizerConfig()
 
@@ -134,15 +130,6 @@
 ## Future Roadmap(Contributions are Welcome)
 
 1. Add GaussRank as Feature Transformation
-<<<<<<< HEAD
-2. Add ability to use custom activations in CategoryEmbeddingModel
-3. Add differential dropouts(layer-wise) in CategoryEmbeddingModel
-4. Add Fourier Encoding for cyclic time variables
-5. Integrate Optuna Hyperparameter Tuning
-6. Add Text and Image Modalities for mixed modal problems
-7. Add Variable Importance
-8. Integrate SHAP for interpretability
-=======
 1. Add ability to use custom activations in CategoryEmbeddingModel
 1. Add differential dropouts(layer-wise) in CategoryEmbeddingModel
 1. Add Fourier Encoding for cyclic time variables
@@ -150,7 +137,6 @@
 1. Add Text and Image Modalities for mixed modal problems
 1. Add Variable Importance
 1. Integrate SHAP for interpretability
->>>>>>> 838d0459
 
 **DL Models**
 
