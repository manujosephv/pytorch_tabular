--- conflicted
+++ resolved
@@ -6,55 +6,6 @@
     pytest:
         runs-on: ${{ matrix.os }}
 
-<<<<<<< HEAD
-        strategy:
-            fail-fast: false
-            matrix:
-                os: [ubuntu-latest]
-                python-version: ["3.8", "3.9", "3.10"]
-                include:
-                    - { os: "ubuntu-20.04", python-version: "3.8", requires: "oldest" }
-                    - { os: "ubuntu-20.04", python-version: "3.9", requires: "oldest" }
-
-        env:
-            TORCH_URL: "https://download.pytorch.org/whl/cpu/torch_stable.html"
-
-        steps:
-            - uses: actions/checkout@v4
-            - name: Set up Python ${{ matrix.python-version }}
-              uses: actions/setup-python@v4
-              with:
-                  python-version: ${{ matrix.python-version }}
-
-            - name: Set min. dependencies
-              if: matrix.requires == 'oldest'
-              run: |
-                  import os
-                  fname = 'requirements/base.txt'
-                  lines = [line.replace('>=', '==') for line in open(fname).readlines()]
-                  open(fname, 'w').writelines(lines)
-              shell: python
-
-            - name: Install main package & dependencies
-              run: |
-                  pip install -e .[extra] -r requirements/dev.txt -f ${TORCH_URL}
-                  pip list
-
-            - name: Restore test's datasets
-              uses: actions/cache/restore@v3
-              with:
-                  path: tests/.datasets
-                  key: test-datasets
-
-            - name: Run test-suite
-              run: python -m pytest -v
-
-            - name: Save test's datasets
-              uses: actions/cache/save@v3
-              with:
-                  path: tests/.datasets
-                  key: test-datasets
-=======
     strategy:
         fail-fast: false
         matrix:
@@ -101,5 +52,4 @@
                   uses: actions/cache/save@v3
                   with:
                       path: tests/.datasets
-                      key: test-datasets
->>>>>>> 0c381375
+                      key: test-datasets