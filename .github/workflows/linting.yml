name: Linting

on: [push, pull_request]

jobs:
  pre-commit:

    runs-on: ubuntu-latest
    strategy:
      matrix:
        python-version: [3.8]

    steps:
    - uses: actions/checkout@v2
    - name: Set up Python ${{ matrix.python-version }}
      uses: actions/setup-python@v2
      with:
        python-version: ${{ matrix.python-version }}
<<<<<<< HEAD
    - name: Install dependencies
      run: |
        python -m pip install flake8
    - name: Lint with flake8
      run: |
        flake8 pytorch_tabular/ tests/
=======

    - name: set PY
      run: echo "PY=$(python -VV | sha256sum | cut -d' ' -f1)" >> $GITHUB_ENV
    - uses: actions/cache@v3
      with:
        path: ~/.cache/pre-commit
        key: pre-commit|${{ env.PY }}|${{ hashFiles('.pre-commit-config.yaml') }}

    - uses: pre-commit/action@v3.0.0
>>>>>>> 838d0459
<|MERGE_RESOLUTION|>--- conflicted
+++ resolved
@@ -16,14 +16,6 @@
       uses: actions/setup-python@v2
       with:
         python-version: ${{ matrix.python-version }}
-<<<<<<< HEAD
-    - name: Install dependencies
-      run: |
-        python -m pip install flake8
-    - name: Lint with flake8
-      run: |
-        flake8 pytorch_tabular/ tests/
-=======
 
     - name: set PY
       run: echo "PY=$(python -VV | sha256sum | cut -d' ' -f1)" >> $GITHUB_ENV
@@ -32,5 +24,4 @@
         path: ~/.cache/pre-commit
         key: pre-commit|${{ env.PY }}|${{ hashFiles('.pre-commit-config.yaml') }}
 
-    - uses: pre-commit/action@v3.0.0
->>>>>>> 838d0459
+    - uses: pre-commit/action@v3.0.0