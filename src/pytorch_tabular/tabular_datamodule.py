# Pytorch Tabular
# Author: Manu Joseph <manujoseph@gmail.com>
# For license information, see LICENSE.TXT
"""Tabular Data Module."""
import re
from pathlib import Path
from typing import Iterable, List, Optional, Tuple, Union

import category_encoders as ce
import joblib
import numpy as np
import pandas as pd
import pytorch_lightning as pl
import torch
from omegaconf import DictConfig
from pandas.tseries import offsets
from pandas.tseries.frequencies import to_offset
from sklearn.base import copy, TransformerMixin
from sklearn.preprocessing import (
    FunctionTransformer,
    LabelEncoder,
    PowerTransformer,
    QuantileTransformer,
    StandardScaler,
)
from torch.utils.data import DataLoader, Dataset

from pytorch_tabular.config import InferredConfig
from pytorch_tabular.utils import get_logger

from .categorical_encoders import OrdinalEncoder

logger = get_logger(__name__)


class TabularDatamodule(pl.LightningDataModule):
    CONTINUOUS_TRANSFORMS = {
        "quantile_uniform": {
            "callable": QuantileTransformer,
            "params": {"output_distribution": "uniform", "random_state": None},
        },
        "quantile_normal": {
            "callable": QuantileTransformer,
            "params": {"output_distribution": "normal", "random_state": None},
        },
        "box-cox": {
            "callable": PowerTransformer,
            "params": {"method": "box-cox", "standardize": False},
        },
        "yeo-johnson": {
            "callable": PowerTransformer,
            "params": {"method": "yeo-johnson", "standardize": False},
        },
    }

    def __init__(
        self,
        train: pd.DataFrame,
        config: DictConfig,
        validation: pd.DataFrame = None,
        test: pd.DataFrame = None,
        target_transform: Optional[Union[TransformerMixin, Tuple]] = None,
        train_sampler: Optional[torch.utils.data.Sampler] = None,
        seed: Optional[int] = 42,
    ):
        """The Pytorch Lightning Datamodule for Tabular Data.

        Args:
            train (pd.DataFrame): The Training Dataframe

            config (DictConfig): Merged configuration object from ModelConfig, DataConfig,
                TrainerConfig, OptimizerConfig & ExperimentConfig

            validation (pd.DataFrame, optional): Validation Dataframe.
                If left empty, we use the validation split from DataConfig to split a random sample as validation.
                Defaults to None.

            test (pd.DataFrame, optional): Holdout DataFrame to check final performance on.
                Defaults to None.

            target_transform (Optional[Union[TransformerMixin, Tuple(Callable)]], optional):
                If provided, applies the transform to the target before modelling and inverse the transform during
                prediction. The parameter can either be a sklearn Transformer which has an inverse_transform method, or
                a tuple of callables (transform_func, inverse_transform_func)
        """
        super().__init__()
        self.train = train.copy()
        self.validation = validation
        self._set_target_transform(target_transform)
        self.test = test if test is None else test.copy()
        self.target = config.target
        self.batch_size = config.batch_size
        self.train_sampler = train_sampler
        self.config = config
        self.seed = seed
        self._fitted = False

    def _set_target_transform(self, target_transform: Union[TransformerMixin, Tuple]) -> None:
        if target_transform is not None:
            if isinstance(target_transform, Iterable):
                target_transform = FunctionTransformer(func=target_transform[0], inverse_func=target_transform[1])
            self.do_target_transform = True
        else:
            self.do_target_transform = False
        self.target_transform_template = target_transform

    def update_config(self, config) -> InferredConfig:
        """Calculates and updates a few key information to the config object.

        Args:
            config (DictConfig): The config object

        Returns:
            InferredConfig: The updated config object
        """
        categorical_dim = len(config.categorical_cols)
        continuous_dim = len(config.continuous_cols)
        if config.task == "regression":
            output_dim = len(config.target)
        elif config.task == "classification":
            output_dim = len(self.train[config.target[0]].unique())
        else:
            output_dim = None
        categorical_cardinality = None
        embedding_dims = None
        if not self.do_leave_one_out_encoder():
            categorical_cardinality = [
                int(self.train[col].fillna("NA").nunique()) + 1 for col in config.categorical_cols
            ]
            embedding_dims = [(x, min(50, (x + 1) // 2)) for x in categorical_cardinality]
            if hasattr(config, "embedding_dims"):
                if config.embedding_dims is not None:
                    embedding_dims = config.embedding_dims
        return InferredConfig(
            categorical_dim=categorical_dim,
            continuous_dim=continuous_dim,
            output_dim=output_dim,
            categorical_cardinality=categorical_cardinality,
            embedding_dims=embedding_dims,
        )

    def do_leave_one_out_encoder(self) -> bool:
        """Checks the special condition for NODE where we use a LeaveOneOutEncoder to encode categorical columns
        DEPRECATED: Automatically encoding categorical columns using LeaveOneOutEncoder is deprecated.

        Returns:
            bool: True if LeaveOneOutEncoder is used
        """
        if hasattr(self.config, "_model_name"):
            return (self.config._model_name == "NODEModel") and (not self.config.embed_categorical)
        else:
            return False

    def _encode_date_columns(self, data: pd.DataFrame) -> pd.DataFrame:
        added_features = []
        for field_name, freq in self.config.date_columns:
            data = self.make_date(data, field_name)
            data, _new_feats = self.add_datepart(data, field_name, frequency=freq, prefix=None, drop=True)
            added_features += _new_feats
        return data, added_features

    def _encode_categorical_columns(self, data: pd.DataFrame, stage: str) -> pd.DataFrame:
        if stage != "fit":
            return self.categorical_encoder.transform(data)
        if self.do_leave_one_out_encoder():
            logger.debug("Encoding Categorical Columns using LeavOneOutEncoder")
            self.categorical_encoder = ce.LeaveOneOutEncoder(cols=self.config.categorical_cols, random_state=self.seed)
            # Multi-Target Regression uses the first target to encode the categorical columns
            if len(self.config.target) > 1:
                logger.warning(
                    f"Multi-Target Regression: using the first target({self.config.target[0]})"
                    f" to encode the categorical columns"
                )
            data = self.categorical_encoder.fit_transform(data, data[self.config.target[0]])
        else:
            logger.debug("Encoding Categorical Columns using OrdinalEncoder")
            self.categorical_encoder = OrdinalEncoder(
                cols=self.config.categorical_cols,
                handle_unseen="impute" if self.config.handle_unknown_categories else "error",
                handle_missing="impute" if self.config.handle_missing_values else "error",
            )
            data = self.categorical_encoder.fit_transform(data)
        return data

    def _transform_continuous_columns(self, data: pd.DataFrame, stage: str) -> pd.DataFrame:
        if stage == "fit":
            transform = self.CONTINUOUS_TRANSFORMS[self.config.continuous_feature_transform]
            if "random_state" in transform["params"] and self.seed is not None:
                transform["params"]["random_state"] = self.seed
            self.continuous_transform = transform["callable"](**transform["params"])
            # TODO implement quantile noise
            data.loc[:, self.config.continuous_cols] = self.continuous_transform.fit_transform(
                data.loc[:, self.config.continuous_cols]
            )
        else:
            data.loc[:, self.config.continuous_cols] = self.continuous_transform.transform(
                data.loc[:, self.config.continuous_cols]
            )
        return data

    def _normalize_continuous_columns(self, data: pd.DataFrame, stage: str) -> pd.DataFrame:
        if stage == "fit":
            self.scaler = StandardScaler()
            data.loc[:, self.config.continuous_cols] = self.scaler.fit_transform(
                data.loc[:, self.config.continuous_cols]
            )
        else:
            data.loc[:, self.config.continuous_cols] = self.scaler.transform(data.loc[:, self.config.continuous_cols])
        return data

    def _label_encode_target(self, data: pd.DataFrame, stage: str) -> pd.DataFrame:
        if self.config.task != "classification":
            return data
        if stage == "fit":
            self.label_encoder = LabelEncoder()
            data[self.config.target[0]] = self.label_encoder.fit_transform(data[self.config.target[0]])
        else:
            if self.config.target[0] in data.columns:
                data[self.config.target[0]] = self.label_encoder.transform(data[self.config.target[0]])
        return data

    def _target_transform(self, data: pd.DataFrame, stage: str) -> pd.DataFrame:
        if self.config.task != "regression":
            return data
        # target transform only for regression
        if not all(col in data.columns for col in self.config.target):
            return data
        if self.do_target_transform:
            if stage == "fit":
                target_transforms = []
                for col in self.config.target:
                    _target_transform = copy.deepcopy(self.target_transform_template)
                    data[col] = _target_transform.fit_transform(data[col].values.reshape(-1, 1))
                    target_transforms.append(_target_transform)
                self.target_transforms = target_transforms
            else:
                for col, _target_transform in zip(self.config.target, self.target_transforms):
                    data[col] = _target_transform.transform(data[col].values.reshape(-1, 1))
        return data

    def preprocess_data(self, data: pd.DataFrame, stage: str = "inference") -> Tuple[pd.DataFrame, list]:
        """The preprocessing, like Categorical Encoding, Normalization, etc. which any dataframe should undergo before
        feeding into the dataloder.

        Args:
            data (pd.DataFrame): A dataframe with the features and target
            stage (str, optional): Internal parameter. Used to distinguisj between fit and inference.
                Defaults to "inference".

        Returns:
            Returns the processed dataframe and the added features(list) as a tuple
        """
        added_features = None
        if self.config.encode_date_columns:
            data, added_features = self._encode_date_columns(data)
        # The only features that are added are the date features extracted
        # from the date which are categorical in nature
        if (added_features is not None) and (stage == "fit"):
            logger.debug(f"Added {added_features} features after encoding the date_columns")
            self.config.categorical_cols += added_features
            # Update the categorical dimension in config
            self.config.categorical_dim = (
                len(self.config.categorical_cols) if self.config.categorical_cols is not None else 0
            )
        # Encoding Categorical Columns
        if len(self.config.categorical_cols) > 0:
            data = self._encode_categorical_columns(data, stage)

        # Transforming Continuous Columns
        if (self.config.continuous_feature_transform is not None) and (len(self.config.continuous_cols) > 0):
            data = self._transform_continuous_columns(data, stage)
        # Normalizing Continuous Columns
        if (self.config.normalize_continuous_features) and (len(self.config.continuous_cols) > 0):
            data = self._normalize_continuous_columns(data, stage)
        # Converting target labels to a 0 indexed label
        data = self._label_encode_target(data, stage)
        # Target Transforms
        data = self._target_transform(data, stage)
        return data, added_features

    def setup(self, stage: Optional[str] = None) -> None:
        """Data Operations you want to perform on all GPUs, like train-test split, transformations, etc. This is called
        before accessing the dataloaders.

        Args:
            stage (Optional[str], optional):
                Internal parameter to distinguish between fit and inference. Defaults to None.
        """
        if not (stage is None or stage == "fit"):
            return
        logger.info(f"Setting up the datamodule for {self.config.task} task")
        if self.validation is None:
            logger.debug(
                f"No validation data provided."
                f" Using {self.config.validation_split*100}% of train data as validation"
            )
            val_idx = self.train.sample(
                int(self.config.validation_split * len(self.train)),
                random_state=self.seed,
            ).index
            self.validation = self.train[self.train.index.isin(val_idx)]
            self.train = self.train[~self.train.index.isin(val_idx)]
        else:
            self.validation = self.validation.copy()
        # Preprocessing Train, Validation
        self.train, _ = self.preprocess_data(self.train, stage="fit")
        self.validation, _ = self.preprocess_data(self.validation, stage="inference")
        if self.test is not None:
            self.test, _ = self.preprocess_data(self.test, stage="inference")
        self._fitted = True

    # adapted from gluonts
    @classmethod
    def time_features_from_frequency_str(cls, freq_str: str) -> List[str]:
        """Returns a list of time features that will be appropriate for the given frequency string.

        Args:
            freq_str (str): Frequency string of the form `[multiple][granularity]` such as "12H", "5min", "1D" etc.

        Returns:
            List of added features
        """

        features_by_offsets = {
            offsets.YearBegin: [],
            offsets.YearEnd: [],
            offsets.MonthBegin: [
                "Month",
                "Quarter",
                "Is_quarter_end",
                "Is_quarter_start",
                "Is_year_end",
                "Is_year_start",
            ],
            offsets.MonthEnd: [
                "Month",
                "Quarter",
                "Is_quarter_end",
                "Is_quarter_start",
                "Is_year_end",
                "Is_year_start",
            ],
            offsets.Week: [
                "Month",
                "Quarter",
                "Is_quarter_end",
                "Is_quarter_start",
                "Is_year_end",
                "Is_year_start",
                "Is_month_start",
                "Week",
            ],
            offsets.Day: [
                "Month",
                "Quarter",
                "Is_quarter_end",
                "Is_quarter_start",
                "Is_year_end",
                "Is_year_start",
                "Is_month_start",
                "Week" "Day",
                "Dayofweek",
                "Dayofyear",
            ],
            offsets.BusinessDay: [
                "Month",
                "Quarter",
                "Is_quarter_end",
                "Is_quarter_start",
                "Is_year_end",
                "Is_year_start",
                "Is_month_start",
                "Week" "Day",
                "Dayofweek",
                "Dayofyear",
            ],
            offsets.Hour: [
                "Month",
                "Quarter",
                "Is_quarter_end",
                "Is_quarter_start",
                "Is_year_end",
                "Is_year_start",
                "Is_month_start",
                "Week" "Day",
                "Dayofweek",
                "Dayofyear",
                "Hour",
            ],
            offsets.Minute: [
                "Month",
                "Quarter",
                "Is_quarter_end",
                "Is_quarter_start",
                "Is_year_end",
                "Is_year_start",
                "Is_month_start",
                "Week" "Day",
                "Dayofweek",
                "Dayofyear",
                "Hour",
                "Minute",
            ],
        }

        offset = to_offset(freq_str)

        for offset_type, feature in features_by_offsets.items():
            if isinstance(offset, offset_type):
                return feature

        supported_freq_msg = f"""
        Unsupported frequency {freq_str}

        The following frequencies are supported:

            Y, YS   - yearly
                alias: A
            M, MS   - monthly
            W   - weekly
            D   - daily
            B   - business days
            H   - hourly
            T   - minutely
                alias: min
        """
        raise RuntimeError(supported_freq_msg)

    # adapted from fastai
    @classmethod
    def make_date(cls, df: pd.DataFrame, date_field: str) -> pd.DataFrame:
        """Make sure `df[date_field]` is of the right date type.

        Args:
            df (pd.DataFrame): Dataframe

            date_field (str): Date field name

        Returns:
            Dataframe with date field converted to datetime
        """
        field_dtype = df[date_field].dtype
        if isinstance(field_dtype, pd.core.dtypes.dtypes.DatetimeTZDtype):
            field_dtype = np.datetime64
        if not np.issubdtype(field_dtype, np.datetime64):
            df[date_field] = pd.to_datetime(df[date_field], infer_datetime_format=True)
        return df

    # adapted from fastai
    @classmethod
    def add_datepart(
        cls,
        df: pd.DataFrame,
        field_name: str,
        frequency: str,
        prefix: str = None,
        drop: bool = True,
    ) -> Tuple[pd.DataFrame, List[str]]:
        """Helper function that adds columns relevant to a date in the column `field_name` of `df`.

        Args:
            df (pd.DataFrame): Dataframe

            field_name (str): Date field name

            frequency (str): Frequency string of the form `[multiple][granularity]` such as "12H", "5min", "1D" etc.

            prefix (str, optional): Prefix to add to the new columns. Defaults to None.

            drop (bool, optional): Drop the original column. Defaults to True.

        Returns:
            Dataframe with added columns and list of added columns
        """
        field = df[field_name]
        prefix = (re.sub("[Dd]ate$", "", field_name) if prefix is None else prefix) + "_"
        attr = cls.time_features_from_frequency_str(frequency)
        added_features = []
        for n in attr:
            if n == "Week":
                continue
            df[prefix + n] = getattr(field.dt, n.lower())
            added_features.append(prefix + n)
        # Pandas removed `dt.week` in v1.1.10
        if "Week" in attr:
            week = field.dt.isocalendar().week if hasattr(field.dt, "isocalendar") else field.dt.week
            df.insert(3, prefix + "Week", week)
            added_features.append(prefix + "Week")
        # TODO Not adding Elapsed by default. Need to route it through config
        # mask = ~field.isna()
        # df[prefix + "Elapsed"] = np.where(
        #     mask, field.values.astype(np.int64) // 10 ** 9, None
        # )
        # added_features.append(prefix + "Elapsed")
        if drop:
            df.drop(field_name, axis=1, inplace=True)

        # Removing features woth zero variations
        # for col in added_features:
        #     if len(df[col].unique()) == 1:
        #         df.drop(columns=col, inplace=True)
        #         added_features.remove(col)
        return df, added_features

    def train_dataloader(self, batch_size: Optional[int] = None) -> DataLoader:
        """Function that loads the train set.

        Args:
            batch_size (Optional[int], optional): Batch size. Defaults to `self.batch_size`.

        Returns:
            DataLoader: Train dataloader
        """
        dataset = TabularDataset(
            task=self.config.task,
            data=self.train,
            categorical_cols=self.config.categorical_cols,
            continuous_cols=self.config.continuous_cols,
            embed_categorical=(not self.do_leave_one_out_encoder()),
            target=self.target,
        )
        return DataLoader(
            dataset,
            batch_size or self.batch_size,
            shuffle=True if self.train_sampler is None else False,
            num_workers=self.config.num_workers,
            sampler=self.train_sampler,
            pin_memory=self.config.pin_memory,
        )

    def val_dataloader(self, batch_size: Optional[int] = None) -> DataLoader:
        """Function that loads the validation set.

        Args:
            batch_size (Optional[int], optional): Batch size. Defaults to `self.batch_size`.

        Returns:
            DataLoader: Validation dataloader
        """
        dataset = TabularDataset(
            task=self.config.task,
            data=self.validation,
            categorical_cols=self.config.categorical_cols,
            continuous_cols=self.config.continuous_cols,
            embed_categorical=(not self.do_leave_one_out_encoder()),
            target=self.target,
        )
        return DataLoader(
            dataset,
            batch_size or self.batch_size,
            shuffle=False,
            num_workers=self.config.num_workers,
            pin_memory=self.config.pin_memory,
        )

    def test_dataloader(self, batch_size: Optional[int] = None) -> DataLoader:
        """Function that loads the validation set.

        Args:
            batch_size (Optional[int], optional): Batch size. Defaults to `self.batch_size`.

        Returns:
            DataLoader: Test dataloader
        """
<<<<<<< HEAD
        if self.test is not None:
            dataset = TabularDataset(
                task=self.config.task,
                data=self.test,
                categorical_cols=self.config.categorical_cols,
                continuous_cols=self.config.continuous_cols,
                embed_categorical=(not self.do_leave_one_out_encoder()),
                target=self.target,
            )
            return DataLoader(
                dataset,
                batch_size or self.batch_size,
                shuffle=False,
                num_workers=self.config.num_workers,
                pin_memory=self.config.pin_memory,
            )
=======
        if self.test is None:
            raise RuntimeError("Undefined test attribute.")
        dataset = TabularDataset(
            task=self.config.task,
            data=self.test,
            categorical_cols=self.config.categorical_cols,
            continuous_cols=self.config.continuous_cols,
            embed_categorical=(not self.do_leave_one_out_encoder()),
            target=self.target,
        )
        return DataLoader(
            dataset,
            batch_size if batch_size is not None else self.batch_size,
            shuffle=False,
            num_workers=self.config.num_workers,
            pin_memory=self.config.pin_memory,
        )
>>>>>>> 1914c916

    def _prepare_inference_data(self, df: pd.DataFrame) -> pd.DataFrame:
        """Prepare data for inference."""
        # TODO Is the target encoding necessary?
        if len(set(self.target) - set(df.columns)) > 0:
            if self.config.task == "classification":
                df.loc[:, self.target] = np.array([self.label_encoder.classes_[0]] * len(df)).reshape(-1, 1)
            else:
                df.loc[:, self.target] = np.zeros((len(df), len(self.target)))
        df, _ = self.preprocess_data(df, stage="inference")
        return df

    def prepare_inference_dataloader(self, df: pd.DataFrame, batch_size: Optional[int] = None) -> DataLoader:
        """Function that prepares and loads the new data.

        Args:
            df (pd.DataFrame): Dataframe with the features and target
            batch_size (Optional[int], optional): Batch size. Defaults to `self.batch_size`.

        Returns:
            DataLoader: The dataloader for the passed in dataframe
        """
        df = df.copy()
        df = self._prepare_inference_data(df)
        dataset = TabularDataset(
            task=self.config.task,
            data=df,
            categorical_cols=self.config.categorical_cols,
            continuous_cols=self.config.continuous_cols,
            embed_categorical=(not self.do_leave_one_out_encoder()),
            target=self.target if all(col in df.columns for col in self.target) else None,
        )
        return DataLoader(
            dataset,
            batch_size or self.batch_size,
            shuffle=False,
            num_workers=self.config.num_workers,
        )

    def save_dataloader(self, path: Union[str, Path]) -> None:
        """Saves the dataloader to a path.

        Args:
            path (Union[str, Path]): Path to save the dataloader
        """
        if isinstance(path, str):
            path = Path(path)
        joblib.dump(self, path)

    @classmethod
    def load_datamodule(cls, path: Union[str, Path]):
        """Loads a datamodule from a path.

        Args:
            path (Union[str, Path]): Path to the datamodule

        Returns:
            TabularDatamodule (TabularDatamodule): The datamodule loaded from the path
        """
        if isinstance(path, str):
            path = Path(path)
        if not path.exists():
            raise FileNotFoundError(f"{path} does not exist.")
        datamodule = joblib.load(path)
        return datamodule


class TabularDataset(Dataset):
    def __init__(
        self,
        data: pd.DataFrame,
        task: str,
        continuous_cols: List[str] = None,
        categorical_cols: List[str] = None,
        embed_categorical: bool = True,
        target: List[str] = None,
    ):
        """Dataset to Load Tabular Data.

        Args:
            data (pd.DataFrame): Pandas DataFrame to load during training
            task (str):
                Whether it is a classification or regression task. If classification, it returns a LongTensor as target
            continuous_cols (List[str], optional): A list of names of continuous columns. Defaults to None.
            categorical_cols (List[str], optional): A list of names of categorical columns.
                These columns must be ordinal encoded beforehand. Defaults to None.
            embed_categorical (bool):
                Flag to tell the dataset whether to convert categorical columns to LongTensor or retain as float.
                If we are going to embed categorical cols with an embedding layer,
                we need to convert the columns to LongTensor
            target (List[str], optional): A list of strings with target column name(s). Defaults to None.
        """

        self.task = task
        self.n = data.shape[0]

        if target:
            self.y = data[target].astype(np.float32).values
            if isinstance(target, str):
                self.y = self.y.reshape(-1, 1)  # .astype(np.int64)
        else:
            self.y = np.zeros((self.n, 1))  # .astype(np.int64)

        if task == "classification":
            self.y = self.y.astype(np.int64)
        self.categorical_cols = categorical_cols if categorical_cols else []
        self.continuous_cols = continuous_cols if continuous_cols else []

        if self.continuous_cols:
            self.continuous_X = data[self.continuous_cols].astype(np.float32).values

        if self.categorical_cols:
            self.categorical_X = data[categorical_cols]
            if embed_categorical:
                self.categorical_X = self.categorical_X.astype(np.int64).values
            else:
                self.categorical_X = self.categorical_X.astype(np.float32).values

    def __len__(self):
        """Denotes the total number of samples."""
        return self.n

    def __getitem__(self, idx):
        """Generates one sample of data."""
        return {
            "target": self.y[idx],
            "continuous": self.continuous_X[idx] if self.continuous_cols else torch.Tensor(),
            "categorical": self.categorical_X[idx] if self.categorical_cols else torch.Tensor(),
        }<|MERGE_RESOLUTION|>--- conflicted
+++ resolved
@@ -562,24 +562,6 @@
         Returns:
             DataLoader: Test dataloader
         """
-<<<<<<< HEAD
-        if self.test is not None:
-            dataset = TabularDataset(
-                task=self.config.task,
-                data=self.test,
-                categorical_cols=self.config.categorical_cols,
-                continuous_cols=self.config.continuous_cols,
-                embed_categorical=(not self.do_leave_one_out_encoder()),
-                target=self.target,
-            )
-            return DataLoader(
-                dataset,
-                batch_size or self.batch_size,
-                shuffle=False,
-                num_workers=self.config.num_workers,
-                pin_memory=self.config.pin_memory,
-            )
-=======
         if self.test is None:
             raise RuntimeError("Undefined test attribute.")
         dataset = TabularDataset(
@@ -592,12 +574,11 @@
         )
         return DataLoader(
             dataset,
-            batch_size if batch_size is not None else self.batch_size,
+            batch_size or self.batch_size,
             shuffle=False,
             num_workers=self.config.num_workers,
             pin_memory=self.config.pin_memory,
         )
->>>>>>> 1914c916
 
     def _prepare_inference_data(self, df: pd.DataFrame) -> pd.DataFrame:
         """Prepare data for inference."""
