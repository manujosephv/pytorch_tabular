--- conflicted
+++ resolved
@@ -188,16 +188,11 @@
         else:
             self.validation = None
         self._set_target_transform(target_transform)
-<<<<<<< HEAD
-        self.test = test if test is None else test.copy()
-        self.target = config.target or []
-=======
         if test is not None:
             self.test = test.copy() if copy_data else test
         else:
             self.test = None
-        self.target = config.target
->>>>>>> 8e1f40ec
+        self.target = config.target or []
         self.batch_size = config.batch_size
         self.train_sampler = train_sampler
         self.config = config
