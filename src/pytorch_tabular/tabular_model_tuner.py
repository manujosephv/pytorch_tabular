# Pytorch Tabular
# Author: Manu Joseph <manujoseph@gmail.com>
# For license information, see LICENSE.TXT
"""Tabular Model."""
import warnings
from collections import namedtuple
from copy import deepcopy
from pathlib import Path
from typing import Callable, Dict, Iterable, Optional, Union

import numpy as np
import pandas as pd
from omegaconf.dictconfig import DictConfig
from pandas import DataFrame
from rich.progress import track
from sklearn.model_selection import BaseCrossValidator, ParameterGrid, ParameterSampler

from pytorch_tabular.config import (
    DataConfig,
    ModelConfig,
    OptimizerConfig,
    TrainerConfig,
)
from pytorch_tabular.tabular_model import TabularModel
from pytorch_tabular.utils import OOMException, OutOfMemoryHandler, get_logger, suppress_lightning_logs

logger = get_logger(__name__)


class TabularModelTuner:
    """Tabular Model Tuner.

    This class is used to tune the hyperparameters of a TabularModel, given the search space,  strategy and metric to
    optimize.
    """

    ALLOWABLE_STRATEGIES = ["grid_search", "random_search"]
    OUTPUT = namedtuple("OUTPUT", ["trials_df", "best_params", "best_score", "best_model"])

    def __init__(
        self,
        data_config: Optional[Union[DataConfig, str]] = None,
        model_config: Optional[Union[ModelConfig, str]] = None,
        optimizer_config: Optional[Union[OptimizerConfig, str]] = None,
        trainer_config: Optional[Union[TrainerConfig, str]] = None,
        model_callable: Optional[Callable] = None,
        model_state_dict_path: Optional[Union[str, Path]] = None,
        suppress_lightning_logger: bool = True,
        **kwargs,
    ):
        """Tabular Model Tuner helps you tune the hyperparameters of a TabularModel.

        Args:
            data_config (Optional[Union[DataConfig, str]], optional): The DataConfig for the TabularModel.
                If str is passed, will initialize the DataConfig using the yaml file in that path.
                Defaults to None.

            model_config (Optional[Union[ModelConfig, str]], optional): The ModelConfig for the TabularModel.
                If str is passed, will initialize the ModelConfig using the yaml file in that path.
                Defaults to None.

            optimizer_config (Optional[Union[OptimizerConfig, str]], optional): The OptimizerConfig for the
                TabularModel. If str is passed, will initialize the OptimizerConfig using the yaml file in
                that path. Defaults to None.

            trainer_config (Optional[Union[TrainerConfig, str]], optional): The TrainerConfig for the TabularModel.
                If str is passed, will initialize the TrainerConfig using the yaml file in that path.
                Defaults to None.

            model_callable (Optional[Callable], optional): A callable that returns a PyTorch Tabular Model.
                If provided, will ignore the model_config and use this callable to initialize the model.
                Defaults to None.

            model_state_dict_path (Optional[Union[str, Path]], optional): Path to the state dict of the model.

                If provided, will ignore the model_config and use this state dict to initialize the model.
                Defaults to None.

            suppress_lightning_logger (bool, optional): Whether to suppress the lightning logger. Defaults to True.

            **kwargs: Additional keyword arguments to be passed to the TabularModel init.
        """
        if trainer_config.profiler is not None:
            warnings.warn(
                "Profiler is not supported in tuner. Set profiler=None in TrainerConfig to disable this warning."
            )
            trainer_config.profiler = None
        if trainer_config.fast_dev_run:
            warnings.warn("fast_dev_run is turned on. Tuning results won't be accurate.")
        if trainer_config.progress_bar != "none":
            # If config and tuner have progress bar enabled, it will result in a bug within the library (rich.progress)
            trainer_config.progress_bar = "none"
            warnings.warn("Turning off progress bar. Set progress_bar='none' in TrainerConfig to disable this warning.")
        trainer_config.trainer_kwargs.update({"enable_model_summary": False})
        self.data_config = data_config
        self.model_config = model_config
        self.optimizer_config = optimizer_config
        self.trainer_config = trainer_config
        self.suppress_lightning_logger = suppress_lightning_logger
        self.tabular_model_init_kwargs = {
            "model_callable": model_callable,
            "model_state_dict_path": model_state_dict_path,
            **kwargs,
        }

    def _check_assign_config(self, config, param, value):
        if isinstance(config, DictConfig):
            if param in config:
                config[param] = value
            else:
                raise ValueError(f"{param} is not a valid parameter for {str(config)}")
        elif isinstance(config, ModelConfig):
            if hasattr(config, param):
                config.param = value
            else:
                raise ValueError(f"{param} is not a valid parameter for {str(config)}")

    def _update_configs(
        self,
        trainer_config: TrainerConfig,
        optimizer_config: OptimizerConfig,
        model_config: ModelConfig,
        params: Dict,
    ):
        """Update the configs with the new parameters."""
        # update configs with the new parameters
        for k, v in params.items():
            root, param = k.split("__")
            if root.startswith("trainer_config"):
                self._check_assign_config(trainer_config, param, v)
            elif root.startswith("optimizer_config"):
                self._check_assign_config(optimizer_config, param, v)
            elif root.startswith("model_config.head_config"):
                param = param.replace("model_config.head_config.", "")
                self._check_assign_config(model_config.head_config, param, v)
            elif root.startswith("model_config") and "head_config" not in root:
                self._check_assign_config(model_config, param, v)
            else:
                raise ValueError(
                    f"{k} is not in the proper format. Use __ to separate the "
                    "root and param. for eg. `training_config__batch_size` should be "
                    "used to update the batch_size parameter in the training_config"
                )
        return trainer_config, optimizer_config, model_config

    def tune(
        self,
        train: DataFrame,
        search_space: Dict,
        metric: Union[str, Callable],
        mode: str,
        strategy: str,
        validation: Optional[DataFrame] = None,
        n_trials: Optional[int] = None,
        cv: Optional[Union[int, Iterable, BaseCrossValidator]] = None,
        cv_agg_func: Optional[Callable] = np.mean,
        cv_kwargs: Optional[Dict] = {},
        return_best_model: bool = True,
        verbose: bool = False,
        progress_bar: bool = True,
        random_state: Optional[int] = 42,
        ignore_oom: bool = True,
        **kwargs,
    ):
        """Tune the hyperparameters of the TabularModel.

        Args:
            train (DataFrame): Training data

            validation (DataFrame, optional): Validation data. Defaults to None.

            search_space (Dict): A dictionary of the form {param_name: [values to try]}
                for grid search or {param_name: distribution} for random search

            metric (Union[str, Callable]): The metric to be used for evaluation.
                If str is provided, will use that metric from the defined ones.
                If callable is provided, will use that function as the metric.
                We expect callable to be of the form `metric(y_true, y_pred)`. For classification
                problems, The `y_pred` is a dataframe with the probabilities for each class
                (<class>_probability) and a final prediction(prediction). And for Regression, it is a
                dataframe with a final prediction (<target>_prediction).
                Defaults to None.

            mode (str): One of ['max', 'min']. Whether to maximize or minimize the metric.

            strategy (str): One of ['grid_search', 'random_search']. The strategy to use for tuning.

            n_trials (int, optional): Number of trials to run. Only used for random search.
                Defaults to None.

            cv (Optional[Union[int, Iterable, BaseCrossValidator]]): Determines the cross-validation splitting strategy.
                Possible inputs for cv are:

                - None, to not use any cross validation. We will just use the validation data
                - integer, to specify the number of folds in a (Stratified)KFold,
                - An iterable yielding (train, test) splits as arrays of indices.
                - A scikit-learn CV splitter.
                Defaults to None.

            cv_agg_func (Optional[Callable], optional): Function to aggregate the cross validation scores.
                Defaults to np.mean.

            cv_kwargs (Optional[Dict], optional): Additional keyword arguments to be passed to the cross validation
                method. Defaults to {}.

<<<<<<< HEAD
        return_best_model (bool, optional): If True, will return the best model. Defaults to True.

        verbose (bool, optional): Whether to print the results of each trial. Defaults to False.
=======
            verbose (bool, optional): Whether to print the results of each trial. Defaults to False.
>>>>>>> 2ca211d4

            progress_bar (bool, optional): Whether to show a progress bar. Defaults to True.

            random_state (Optional[int], optional): Random state to be used for random search. Defaults to 42.

            ignore_oom (bool, optional): Whether to ignore out of memory errors. Defaults to True.

            **kwargs: Additional keyword arguments to be passed to the TabularModel fit.

        Returns:
            OUTPUT: A named tuple with the following attributes:
                trials_df (DataFrame): A dataframe with the results of each trial
                best_params (Dict): The best parameters found
                best_score (float): The best score found
                best_model (TabularModel or None): If return_best_model is True, return best_model otherwise return None
        """
        assert strategy in self.ALLOWABLE_STRATEGIES, f"tuner must be one of {self.ALLOWABLE_STRATEGIES}"
        assert mode in ["max", "min"], "mode must be one of ['max', 'min']"
        assert metric is not None, "metric must be specified"
        assert isinstance(search_space, dict) and len(search_space) > 0, "search_space must be a non-empty dict"
        if self.suppress_lightning_logger:
            suppress_lightning_logs()
        if cv is not None and validation is not None:
            warnings.warn(
                "Both validation and cv are provided. Ignoring validation and using cv. Use "
                "`validation=None` to turn off this warning."
            )
            validation = None

        if strategy == "grid_search":
            assert all(
                isinstance(v, list) for v in search_space.values()
            ), "For grid search, all values in search_space must be a list of values to try"
            iterator = ParameterGrid(search_space)
            if n_trials is not None:
                warnings.warn(
                    "n_trials is ignored for grid search to do a complete sweep of"
                    " the grid. Set n_trials=None to turn off this warning."
                )
            n_trials = sum(1 for _ in iterator)
        elif strategy == "random_search":
            assert n_trials is not None, "n_trials must be specified for random search"
            iterator = ParameterSampler(search_space, n_iter=n_trials, random_state=random_state)
        else:
            raise NotImplementedError(f"{strategy} is not implemented yet.")
        if progress_bar:
            iterator = track(iterator, description=f"[green]{strategy.replace('_',' ').title()}...", total=n_trials)
        verbose_tabular_model = self.tabular_model_init_kwargs.pop("verbose", False)
        temp_tabular_model = TabularModel(
            data_config=self.data_config,
            model_config=self.model_config,
            optimizer_config=self.optimizer_config,
            trainer_config=self.trainer_config,
            verbose=verbose_tabular_model,
            **self.tabular_model_init_kwargs,
        )
        prep_dl_kwargs, prep_model_kwargs, train_kwargs = temp_tabular_model._split_kwargs(kwargs)
        if "seed" not in prep_dl_kwargs:
            prep_dl_kwargs["seed"] = random_state
        datamodule = temp_tabular_model.prepare_dataloader(train=train, validation=validation, **prep_dl_kwargs)
        validation = validation if validation is not None else datamodule.validation_dataset.data
        if isinstance(metric, str):
            # metric = metric_to_pt_metric(metric)
            is_callable_metric = False
            metric_str = metric
        elif callable(metric):
            is_callable_metric = True
            metric_str = metric.__name__
        del temp_tabular_model
        trials = []
        best_model = None
        best_score = 0.0
        for i, params in enumerate(iterator):
            # Copying the configs as a base
            # Make sure all default parameters that you want to be set for all
            # trials are in the original configs
            trainer_config_t = deepcopy(self.trainer_config)
            optimizer_config_t = deepcopy(self.optimizer_config)
            model_config_t = deepcopy(self.model_config)

            trainer_config_t, optimizer_config_t, model_config_t = self._update_configs(
                trainer_config_t, optimizer_config_t, model_config_t, params
            )
            # Initialize Tabular model using the new config
            tabular_model_t = TabularModel(
                data_config=self.data_config,
                model_config=model_config_t,
                optimizer_config=optimizer_config_t,
                trainer_config=trainer_config_t,
                verbose=verbose_tabular_model,
                **self.tabular_model_init_kwargs,
            )
            if cv is not None:
                cv_verbose = cv_kwargs.pop("verbose", False)
                cv_kwargs.pop("handle_oom", None)
                with OutOfMemoryHandler(handle_oom=True) as handler:
                    cv_scores, _ = tabular_model_t.cross_validate(
                        cv=cv,
                        train=train,
                        metric=metric,
                        verbose=cv_verbose,
                        handle_oom=False,
                        **cv_kwargs,
                    )
                if handler.oom_triggered:
                    if not ignore_oom:
                        raise OOMException(
                            "Out of memory error occurred during cross validation. "
                            "Set ignore_oom=True to ignore this error."
                        )
                    else:
                        params.update({metric_str: "OOM"})
                else:
                    params.update({metric_str: cv_agg_func(cv_scores)})
            else:
                model = tabular_model_t.prepare_model(
                    datamodule=datamodule,
                    **prep_model_kwargs,
                )
                train_kwargs.pop("handle_oom", None)
                with OutOfMemoryHandler(handle_oom=True) as handler:
                    tabular_model_t.train(model=model, datamodule=datamodule, handle_oom=False, **train_kwargs)
                if handler.oom_triggered:
                    if not ignore_oom:
                        raise OOMException(
                            "Out of memory error occurred during training. " "Set ignore_oom=True to ignore this error."
                        )
                    else:
                        params.update({metric_str: "OOM"})
                else:
                    if is_callable_metric:
                        preds = tabular_model_t.predict(validation, include_input_features=False)
                        params.update({metric_str: metric(validation[tabular_model_t.config.target], preds)})
                    else:
                        result = tabular_model_t.evaluate(validation, verbose=False)
                        params.update({k.replace("test_", ""): v for k, v in result[0].items()})

                    if return_best_model:
                        tabular_model_t.datamodule = None
                        if best_model is None:
                            best_model = deepcopy(tabular_model_t)
                            best_score = params[metric_str]
                        else:
                            if mode == "min":
                                if params[metric_str] < best_score:
                                    best_model = deepcopy(tabular_model_t)
                                    best_score = params[metric_str]
                            elif mode == "max":
                                if params[metric_str] > best_score:
                                    best_model = deepcopy(tabular_model_t)
                                    best_score = params[metric_str]

            params.update({"trial_id": i})
            trials.append(params)
            if verbose:
                logger.info(f"Trial {i+1}/{n_trials}: {params} | Score: {params[metric]}")
        trials_df = pd.DataFrame(trials)
        trials = trials_df.pop("trial_id")
        if mode == "max":
            best_idx = trials_df[metric_str].idxmax()
        elif mode == "min":
            best_idx = trials_df[metric_str].idxmin()
        else:
            raise NotImplementedError(f"{mode} is not implemented yet.")
        best_params = trials_df.iloc[best_idx].to_dict()
        best_score = best_params.pop(metric_str)
        trials_df.insert(0, "trial_id", trials)

        if verbose:
            logger.info("Model Tuner Finished")
            logger.info(f"Best Score ({metric_str}): {best_score}")

        if return_best_model and best_model is not None:
            best_model.datamodule = datamodule
            return self.OUTPUT(trials_df, best_params, best_score, best_model)
        else:
            return self.OUTPUT(trials_df, best_params, best_score, None)<|MERGE_RESOLUTION|>--- conflicted
+++ resolved
@@ -203,13 +203,9 @@
             cv_kwargs (Optional[Dict], optional): Additional keyword arguments to be passed to the cross validation
                 method. Defaults to {}.
 
-<<<<<<< HEAD
-        return_best_model (bool, optional): If True, will return the best model. Defaults to True.
-
-        verbose (bool, optional): Whether to print the results of each trial. Defaults to False.
-=======
+            return_best_model (bool, optional): If True, will return the best model. Defaults to True.
+
             verbose (bool, optional): Whether to print the results of each trial. Defaults to False.
->>>>>>> 2ca211d4
 
             progress_bar (bool, optional): Whether to show a progress bar. Defaults to True.
 
