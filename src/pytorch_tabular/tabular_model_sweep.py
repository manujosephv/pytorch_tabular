import copy
import time
import warnings
from contextlib import nullcontext
from typing import Callable, List, Optional, Tuple, Union

import numpy as np
import pandas as pd
from rich.progress import Progress, track

from pytorch_tabular import TabularModel, models
from pytorch_tabular.config import (
    DataConfig,
    ExperimentConfig,
    ModelConfig,
    OptimizerConfig,
    TrainerConfig,
)
from pytorch_tabular.utils import (
    OOMException,
    OutOfMemoryHandler,
    available_models,
    get_logger,
    int_to_human_readable,
    suppress_lightning_logs,
)

logger = get_logger("pytorch_tabular")

MODEL_SWEEP_PRESETS = {
    "lite": (
        ("CategoryEmbeddingModelConfig", {"layers": "256-128-64"}),
        ("GANDALFConfig", {"gflu_stages": 6}),
        (
            "TabNetModelConfig",
            {
                "n_d": 32,
                "n_a": 32,
                "n_steps": 3,
                "gamma": 1.5,
                "n_independent": 1,
                "n_shared": 2,
            },
        ),
    ),
    "standard": (
        ("CategoryEmbeddingModelConfig", {"layers": "256-128-64"}),
        ("CategoryEmbeddingModelConfig", {"layers": "512-128-64"}),
        ("GANDALFConfig", {"gflu_stages": 6}),
        ("GANDALFConfig", {"gflu_stages": 15}),
        (
            "TabNetModelConfig",
            {
                "n_d": 32,
                "n_a": 32,
                "n_steps": 3,
                "gamma": 1.5,
                "n_independent": 1,
                "n_shared": 2,
            },
        ),
        (
            "TabNetModelConfig",
            {
                "n_d": 32,
                "n_a": 32,
                "n_steps": 5,
                "gamma": 1.5,
                "n_independent": 2,
                "n_shared": 3,
            },
        ),
        ("FTTransformerConfig", {"num_heads": 4, "num_attn_blocks": 4}),
    ),
    "full": (m for m in available_models() if m not in ["MDNConfig", "NodeConfig"]),
    "high_memory": (m for m in available_models() if m not in ["MDNConfig"]),
}


def _validate_args(
    task: str,
    train: pd.DataFrame,
    test: pd.DataFrame,
    data_config: Union[DataConfig, str],
    optimizer_config: Union[OptimizerConfig, str],
    trainer_config: Union[TrainerConfig, str],
    model_list: Union[str, List[Union[ModelConfig, str]]] = "fast",
    metrics: Optional[List[Union[str, Callable]]] = None,
    metrics_params: Optional[List[dict]] = None,
    metrics_prob_input: Optional[List[bool]] = None,
    validation: Optional[pd.DataFrame] = None,
    experiment_config: Optional[Union[ExperimentConfig, str]] = None,
    common_model_args: Optional[dict] = {},
    rank_metric: Optional[str] = "loss",
):
    assert task in [
        "classification",
        "regression",
    ], f"task must be one of ['classification', 'regression'], but got {task}"
    assert isinstance(train, pd.DataFrame), f"train must be a pandas DataFrame, but got {type(train)}"
    assert isinstance(test, pd.DataFrame), f"test must be a pandas DataFrame, but got {type(test)}"
    assert model_list is not None, "models cannot be None"
    assert isinstance(
        model_list, (str, list)
    ), f"models must be a string or list of strings, but got {type(model_list)}"
    if isinstance(model_list, str):
        assert (
            model_list in MODEL_SWEEP_PRESETS.keys()
        ), f"models must be one of {MODEL_SWEEP_PRESETS.keys()}, but got {model_list}"
    else:  # isinstance(models, list):
        assert all(
            isinstance(m, (str, ModelConfig)) for m in model_list
        ), f"models must be a list of strings or ModelConfigs, but got {model_list}"
        assert all(task == m.task for m in model_list if isinstance(m, ModelConfig)), (
            f"task must be the same as the task in ModelConfig, but got {task} and"
            f" {[m.task for m in model_list if isinstance(m, ModelConfig)]}"
        )
    if metrics is not None:
        assert isinstance(metrics, list), f"metrics must be a list of strings or callables, but got {type(metrics)}"
        assert all(
            isinstance(m, (str, Callable)) for m in metrics
        ), f"metrics must be a list of strings or callables, but got {metrics}"
        assert metrics_params is not None, "metric_params cannot be None when metrics is not None"
        assert metrics_prob_input is not None, "metrics_prob_inputs cannot be None when metrics is not None"
        assert isinstance(
            metrics_params, list
        ), f"metric_params must be a list of dicts, but got {type(metrics_params)}"
        assert isinstance(metrics_prob_input, list), (
            "metrics_prob_inputs must be a list of bools, but got" f" {type(metrics_prob_input)}"
        )
        assert len(metrics) == len(metrics_params), (
            "metrics and metric_params must be of the same length, but got" f" {len(metrics)} and {len(metrics_params)}"
        )
        assert len(metrics) == len(metrics_prob_input), (
            "metrics and metrics_prob_inputs must be of the same length, but got"
            f" {len(metrics)} and {len(metrics_prob_input)}"
        )
        assert all(
            isinstance(m, dict) for m in metrics_params
        ), f"metric_params must be a list of dicts, but got {metrics_params}"
    if common_model_args is not None:
        # all args should be members of ModelConfig
        assert all(k in ModelConfig.__dataclass_fields__.keys() for k in common_model_args.keys()), (
            "common_model_args must be a subset of ModelConfig, but got" f" {common_model_args.keys()}"
        )
    if rank_metric[0] not in ["loss", "accuracy", "mean_squared_error"]:
        assert rank_metric[0] in metrics, f"rank_metric must be one of {metrics}, but got {rank_metric}"
    assert rank_metric[1] in [
        "lower_is_better",
        "higher_is_better",
    ], (
        "rank_metric[1] must be one of ['lower_is_better', 'higher_is_better'], but" f" got {rank_metric[1]}"
    )


def model_sweep(
    task: str,
    train: pd.DataFrame,
    test: pd.DataFrame,
    data_config: Union[DataConfig, str],
    optimizer_config: Union[OptimizerConfig, str],
    trainer_config: Union[TrainerConfig, str],
    model_list: Union[str, List[Union[ModelConfig, str]]] = "lite",
    metrics: Optional[List[Union[str, Callable]]] = None,
    metrics_params: Optional[List[dict]] = None,
    metrics_prob_input: Optional[List[bool]] = None,
    validation: Optional[pd.DataFrame] = None,
    experiment_config: Optional[Union[ExperimentConfig, str]] = None,
    common_model_args: Optional[dict] = {},
    rank_metric: Optional[Tuple[str, str]] = ("loss", "lower_is_better"),
    return_best_model: bool = True,
    seed: int = 42,
    ignore_oom: bool = True,
    progress_bar: bool = True,
    verbose: bool = True,
    suppress_lightning_logger: bool = True,
):
    """Compare multiple models on the same dataset.

    Args:
        task (str): The type of prediction task. Either 'classification' or 'regression'

        train (pd.DataFrame): The training data

        test (pd.DataFrame): The test data on which performance is evaluated

        data_config (Union[DataConfig, str]): DataConfig object or path to the yaml file.

        optimizer_config (Union[OptimizerConfig, str]): OptimizerConfig object or path to the yaml file.

        trainer_config (Union[TrainerConfig, str]): TrainerConfig object or path to the yaml file.

        model_list (Union[str, List[Union[ModelConfig, str]]], optional): The list of models to compare.
                This can be one of the presets defined in ``pytorch_tabular.tabular_model_sweep.MODEL_SWEEP_PRESETS``
                or a list of ``ModelConfig`` objects. Defaults to "lite".

        metrics (Optional[List[str]]): the list of metrics you need to track during training. The metrics
                should be one of the functional metrics implemented in ``torchmetrics``. By default, it is
                accuracy if classification and mean_squared_error for regression

        metrics_prob_input (Optional[bool]): Is a mandatory parameter for classification metrics defined in
                the config. This defines whether the input to the metric function is the probability or the class.
                Length should be same as the number of metrics. Defaults to None.

        metrics_params (Optional[List]): The parameters to be passed to the metrics function. `task` is forced to
                be `multiclass` because the multiclass version can handle binary as well and for simplicity we are
                only using `multiclass`.

        validation (Optional[DataFrame], optional):
                If provided, will use this dataframe as the validation while training.
                Used in Early Stopping and Logging. If left empty, will use 20% of Train data as validation.
                Defaults to None.

        experiment_config (Optional[Union[ExperimentConfig, str]], optional): ExperimentConfig object or path to
                the yaml file.

        common_model_args (Optional[dict], optional): The model argument which are common to all models. The list
                of params can be found in ``ModelConfig``. If not provided, will use defaults. Defaults to {}.

        rank_metric (Optional[Tuple[str, str]], optional): The metric to use for ranking the models. The first element
                of the tuple is the metric name and the second element is the direction.
                Defaults to ('loss', "lower_is_better").

        return_best_model (bool, optional): If True, will return the best model. Defaults to True.

        seed (int, optional): The seed for reproducibility. Defaults to 42.

        ignore_oom (bool, optional): If True, will ignore the Out of Memory error and continue with the next model.

        progress_bar (bool, optional): If True, will show a progress bar. Defaults to True.

        verbose (bool, optional): If True, will print the progress. Defaults to True.

        suppress_lightning_logger (bool, optional): If True, will suppress the lightning logger. Defaults to True.
    """
    _validate_args(
        task=task,
        train=train,
        test=test,
        data_config=data_config,
        optimizer_config=optimizer_config,
        trainer_config=trainer_config,
        model_list=model_list,
        metrics=metrics,
        metrics_params=metrics_params,
        metrics_prob_input=metrics_prob_input,
        validation=validation,
        experiment_config=experiment_config,
        common_model_args=common_model_args,
        rank_metric=rank_metric,
    )
    if suppress_lightning_logger:
        suppress_lightning_logs()
    if progress_bar:
        if trainer_config.progress_bar != "none":
            # Turning off thie internal progress bar to avoid conflict with sweep progress bar
            warnings.warn(
                "Training Progress bar is not `none`. Set `progress_bar=none` in"
                " `trainer_config` to remove this warning"
            )
            trainer_config.progress_bar = "none"

    if model_list in ["full", "high_memory"]:
        warnings.warn(
            "The full model list is quite large and uses a lot of memory. "
            "Consider using `lite` or define configs yourselves for a faster run"
        )
    _model_args = ["metrics", "metrics_params", "metrics_prob_input"]
    # Replacing the common model args with the ones passed in the function
    for arg in _model_args:
        if locals()[arg] is not None:
            common_model_args[arg] = locals()[arg]
    if isinstance(model_list, str):
        model_list = copy.deepcopy(MODEL_SWEEP_PRESETS[model_list])
        model_list = [
            (
                getattr(models, model_config[0])(task=task, **model_config[1], **common_model_args)
                if isinstance(model_config, Tuple)
                else (
                    getattr(models, model_config)(task=task, **common_model_args)
                    if isinstance(model_config, str)
                    else model_config
                )
            )
            for model_config in model_list
        ]

    def _init_tabular_model(m):
        return TabularModel(
            data_config=data_config,
            model_config=m,
            optimizer_config=optimizer_config,
            trainer_config=trainer_config,
            experiment_config=experiment_config,
            verbose=False,
        )

    datamodule = _init_tabular_model(model_list[0]).prepare_dataloader(train=train, validation=validation, seed=seed)
    results = []
    best_model = None
    is_lower_better = rank_metric[1] == "lower_is_better"
    best_score = 1e9 if is_lower_better else -1e9
    it = track(model_list, description="Sweeping Models") if progress_bar else model_list
    ctx = Progress() if progress_bar else nullcontext()
    with ctx as progress:
        if progress_bar:
            task_p = progress.add_task("Sweeping Models", total=len(model_list))
        for model_config in model_list:
            if isinstance(model_config, str):
                model_config = getattr(models, model_config)(task=task, **common_model_args)
            else:
                for key, val in common_model_args.items():
                    if hasattr(model_config, key):
                        setattr(model_config, key, val)
                    else:
                        raise ValueError(
                            f"ModelConfig {model_config.name} does not have an" f" attribute {key} in common_model_args"
                        )
            params = model_config.__dict__
            start_time = time.time()
            tabular_model = _init_tabular_model(model_config)
            name = tabular_model.name
            if verbose:
                logger.info(f"Training {name}")
            model = tabular_model.prepare_model(datamodule)
            if progress_bar:
                progress.update(task_p, description=f"Training {name}", advance=1)
            with OutOfMemoryHandler(handle_oom=True) as handler:
                tabular_model.train(model, datamodule, handle_oom=False)
            res_dict = {
                "model": name,
                "# Params": int_to_human_readable(tabular_model.num_params),
            }
            if handler.oom_triggered:
                if not ignore_oom:
                    raise OOMException(
                        "Out of memory error occurred during cross validation. "
                        "Set ignore_oom=True to ignore this error."
                    )
                else:
<<<<<<< HEAD
                    res_dict.update(tabular_model.evaluate(test=test, verbose=False)[0])
                    res_dict["epochs"] = tabular_model.trainer.current_epoch
                    res_dict["time_taken"] = time.time() - start_time
                    res_dict["time_taken_per_epoch"] = res_dict["time_taken"] / res_dict["epochs"]

                if verbose:
                    logger.info(f"Finished Training {name}")
                    logger.info("Results:" f" {', '.join([f'{k}: {v}' for k,v in res_dict.items()])}")
                res_dict["params"] = params
                results.append(res_dict)
                if best_model is None:
                    best_model = copy.deepcopy(tabular_model)
                    best_score = res_dict[f"test_{rank_metric[0]}"]
                else:
                    if is_lower_better:
                        if res_dict[f"test_{rank_metric[0]}"] < best_score:
                            best_model = copy.deepcopy(tabular_model)
                            best_score = res_dict[f"test_{rank_metric[0]}"]
                    else:
                        if res_dict[f"test_{rank_metric[0]}"] > best_score:
                            best_model = copy.deepcopy(tabular_model)
                            best_score = res_dict[f"test_{rank_metric[0]}"]
=======
                    res_dict.update(
                        {
                            f"test_{rank_metric[0]}": (np.inf if is_lower_better else -np.inf),
                            "epochs": "OOM",
                            "time_taken": "OOM",
                            "time_taken_per_epoch": "OOM",
                        }
                    )
                    res_dict["model"] = name + " (OOM)"
            else:
                if (
                    tabular_model.trainer.early_stopping_callback is not None
                    and tabular_model.trainer.early_stopping_callback.stopped_epoch != 0
                ):
                    res_dict["epochs"] = tabular_model.trainer.early_stopping_callback.stopped_epoch
                else:
                    res_dict["epochs"] = tabular_model.trainer.max_epochs
                res_dict.update(tabular_model.evaluate(test=test, verbose=False)[0])
                res_dict["time_taken"] = time.time() - start_time
                res_dict["time_taken_per_epoch"] = res_dict["time_taken"] / res_dict["epochs"]

            if verbose:
                logger.info(f"Finished Training {name}")
                logger.info("Results:" f" {', '.join([f'{k}: {v}' for k,v in res_dict.items()])}")
            res_dict["params"] = params
            results.append(res_dict)
            if best_model is None:
                best_model = tabular_model
            else:
                if is_lower_better:
                    if res_dict[f"test_{rank_metric[0]}"] < best_score:
                        best_model = tabular_model
                        best_score = res_dict[f"test_{rank_metric[0]}"]
                else:
                    if res_dict[f"test_{rank_metric[0]}"] > best_score:
                        best_model = tabular_model
                        best_score = res_dict[f"test_{rank_metric[0]}"]
>>>>>>> 5c09a7db
    if verbose:
        logger.info("Model Sweep Finished")
        logger.info(f"Best Model: {best_model.name}")
    results = pd.DataFrame(results).sort_values(by=f"test_{rank_metric[0]}", ascending=is_lower_better)
    if return_best_model:
        return results, best_model
    else:
        return results<|MERGE_RESOLUTION|>--- conflicted
+++ resolved
@@ -338,30 +338,6 @@
                         "Set ignore_oom=True to ignore this error."
                     )
                 else:
-<<<<<<< HEAD
-                    res_dict.update(tabular_model.evaluate(test=test, verbose=False)[0])
-                    res_dict["epochs"] = tabular_model.trainer.current_epoch
-                    res_dict["time_taken"] = time.time() - start_time
-                    res_dict["time_taken_per_epoch"] = res_dict["time_taken"] / res_dict["epochs"]
-
-                if verbose:
-                    logger.info(f"Finished Training {name}")
-                    logger.info("Results:" f" {', '.join([f'{k}: {v}' for k,v in res_dict.items()])}")
-                res_dict["params"] = params
-                results.append(res_dict)
-                if best_model is None:
-                    best_model = copy.deepcopy(tabular_model)
-                    best_score = res_dict[f"test_{rank_metric[0]}"]
-                else:
-                    if is_lower_better:
-                        if res_dict[f"test_{rank_metric[0]}"] < best_score:
-                            best_model = copy.deepcopy(tabular_model)
-                            best_score = res_dict[f"test_{rank_metric[0]}"]
-                    else:
-                        if res_dict[f"test_{rank_metric[0]}"] > best_score:
-                            best_model = copy.deepcopy(tabular_model)
-                            best_score = res_dict[f"test_{rank_metric[0]}"]
-=======
                     res_dict.update(
                         {
                             f"test_{rank_metric[0]}": (np.inf if is_lower_better else -np.inf),
@@ -389,17 +365,17 @@
             res_dict["params"] = params
             results.append(res_dict)
             if best_model is None:
-                best_model = tabular_model
+                best_model = copy.deepcopy(tabular_model)
+                best_score = res_dict[f"test_{rank_metric[0]}"]
             else:
                 if is_lower_better:
                     if res_dict[f"test_{rank_metric[0]}"] < best_score:
-                        best_model = tabular_model
+                        best_model = copy.deepcopy(tabular_model)
                         best_score = res_dict[f"test_{rank_metric[0]}"]
                 else:
                     if res_dict[f"test_{rank_metric[0]}"] > best_score:
-                        best_model = tabular_model
+                        best_model = copy.deepcopy(tabular_model)
                         best_score = res_dict[f"test_{rank_metric[0]}"]
->>>>>>> 5c09a7db
     if verbose:
         logger.info("Model Sweep Finished")
         logger.info(f"Best Model: {best_model.name}")
