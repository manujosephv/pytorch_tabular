# Pytorch Tabular
# Author: Manu Joseph <manujoseph@gmail.com>
# For license information, see LICENSE.TXT
# Modified https://github.com/tcassou/mlencoders/blob/master/mlencoders/base_encoder.py to suit NN encoding
<<<<<<< HEAD
"""Category Encoders."""
from __future__ import absolute_import, division, print_function, unicode_literals
=======
"""Category Encoders"""
>>>>>>> 55e800c6

try:
    import cPickle as pickle
except ImportError:
    import pickle

import numpy as np
import pandas as pd
from rich.progress import track
from sklearn.base import BaseEstimator, TransformerMixin

from pytorch_tabular.utils import get_logger

logger = get_logger(__name__)
NAN_CATEGORY = 0


class BaseEncoder:
    def __init__(self, cols, handle_unseen, min_samples, imputed, handle_missing):
        self.cols = cols
        self.handle_unseen = handle_unseen
        self.handle_missing = handle_missing
        self.min_samples = max(1, min_samples)
        # In case of unseen value or not enough data to learn the mapping, we use this value for imputation
        self._imputed = imputed
        # dict {str: pandas.DataFrame} column name --> mapping from category (index of df) to value (column of df)
        self._mapping = {}

    def transform(self, X):
        """Transform categorical data based on mapping learnt at fitting time.

        :param pandas.DataFrame X: DataFrame of features, shape (n_samples, n_features). Must contain columns to encode.
        :return: encoded DataFrame of shape (n_samples, n_features), initial categorical columns are dropped, and
            replaced with encoded columns. DataFrame passed in argument is unchanged.
        :rtype: pandas.DataFrame
        """
        if not self._mapping:
            raise ValueError("`fit` method must be called before `transform`.")
        assert all(c in X.columns for c in self.cols)
        if self.handle_missing == "error":
            assert (
                not X[self.cols].isnull().any().any()
            ), "`handle_missing` = `error` and missing values found in columns to encode."
        X_encoded = X.copy(deep=True)
        for col, mapping in self._mapping.items():
            X_encoded[col] = X_encoded[col].fillna(NAN_CATEGORY).map(mapping["value"])

            if self.handle_unseen == "impute":
                X_encoded[col].fillna(self._imputed, inplace=True)
            elif self.handle_unseen == "error":
                if np.unique(X_encoded[col]).shape[0] > mapping.shape[0]:
                    raise ValueError(f"Unseen categories found in `{col}` column.")

        return X_encoded

    def fit_transform(self, X, y=None):
        """Encode given columns of X according to y, and transform X based on the learnt mapping.

        :param pandas.DataFrame X: DataFrame of features, shape (n_samples, n_features). Must contain columns to encode.
        :param pandas.Series y: pandas Series of target values, shape (n_samples,).
            Required only for encoders that need it: TargetEncoder, WeightOfEvidenceEncoder
        :return: encoded DataFrame of shape (n_samples, n_features), initial categorical columns are dropped, and
            replaced with encoded columns. DataFrame passed in argument is unchanged.
        :rtype: pandas.DataFrame
        """
        self.fit(X, y)
        return self.transform(X)

    def _input_check(self, name, value, options):
        if value not in options:
            raise ValueError(f"Wrong input: {name} parameter must be in {options}")

    def _before_fit_check(self, X, y):
        # Checking columns to encode
        if self.cols is None:
            self.cols = X.columns
        else:
            assert all(c in X.columns for c in self.cols)
        # Checking input, depending on encoder type
        assert self.__class__.__name__ == "OrdinalEncoder" or y is not None
        if y is not None:
            assert X.shape[0] == y.shape[0]

    def save_as_object_file(self, path):
        if not self._mapping:
            raise ValueError("`fit` method must be called before `save_as_object_file`.")
        pickle.dump(self.__dict__, open(path, "wb"))

    def load_from_object_file(self, path):
        for k, v in pickle.load(open(path, "rb")).items():
            setattr(self, k, v)


class OrdinalEncoder(BaseEncoder):
    """Target Encoder for categorical features."""

    def __init__(self, cols=None, handle_unseen="impute", handle_missing="impute"):
        """Instantiation.

        :param [str] cols: list of columns to encode, or None (then all dataset columns will be encoded at fitting time)
        :param str handle_unseen:
            'error'  - raise an error if a category unseen at fitting time is found
            'ignore' - skip unseen categories
            'impute' - impute new categories to a predefined value, which is same as NAN_CATEGORY
        :return: None
        """
        self._input_check("handle_unseen", handle_unseen, ["error", "ignore", "impute"])
        self._input_check("handle_missing", handle_missing, ["error", "impute"])
        super().__init__(cols, handle_unseen, 1, NAN_CATEGORY, handle_missing)

    def fit(self, X, y=None):
        """Label Encode given columns of X.

        :param pandas.DataFrame X: DataFrame of features, shape (n_samples, n_features). Must contain columns to encode.
        :return: None
        """
        self._before_fit_check(X, y)
        if self.handle_missing == "error":
            assert (
                not X[self.cols].isnull().any().any()
            ), "`handle_missing` = `error` and missing values found in columns to encode."
        for col in self.cols:
            map = (
                pd.Series(pd.unique(X[col].fillna(NAN_CATEGORY)), name=col)
                .reset_index()
                .rename(columns={"index": "value"})
            )
            map["value"] += 1
            self._mapping[col] = map.set_index(col)


class CategoricalEmbeddingTransformer(BaseEstimator, TransformerMixin):
    NAN_CATEGORY = 0

    def __init__(self, tabular_model):
        """Initializes the Transformer and extracts the neural embeddings.

        Args:
            tabular_model (TabularModel): The trained TabularModel object
        """
        self._categorical_encoder = tabular_model.datamodule.categorical_encoder
        self.cols = tabular_model.model.hparams.categorical_cols
        # dict {str: np.ndarray} column name --> mapping from category (index of df) to value (column of df)
        self._mapping = {}

        self._extract_embedding(tabular_model.model)

    def _extract_embedding(self, model):
        try:
            embedding_layer = model.extract_embedding()
        except ValueError as e:
            logger.error(
                f"Extracting embedding layer from model received this error: {e}. Some models do not support this feature."
            )
            embedding_layer = None
        if embedding_layer is not None:
            for i, col in enumerate(self.cols):
                self._mapping[col] = {}
                embedding = embedding_layer[i]
                self._mapping[col][self.NAN_CATEGORY] = embedding.weight[0, :].detach().cpu().numpy().ravel()
                for key in self._categorical_encoder._mapping[col].index:
                    self._mapping[col][key] = (
                        embedding.weight[self._categorical_encoder._mapping[col].loc[key], :]
                        .detach()
                        .cpu()
                        .numpy()
                        .ravel()
                    )
        else:
            raise ValueError("Passed model doesn't support this feature.")

    def fit(self, X, y=None):
        """Just for compatibility.

        Does not do anything
        """
        return self

    def transform(self, X: pd.DataFrame, y=None) -> pd.DataFrame:
        """Transforms the categorical columns specified to the trained neural embedding from the model.

        Args:
            X (pd.DataFrame): DataFrame of features, shape (n_samples, n_features). Must contain columns to encode.
            y ([type], optional): Only for compatibility. Not used. Defaults to None.

        Raises:
            ValueError: [description]

        Returns:
            pd.DataFrame: The encoded dataframe
        """
        if not self._mapping:
            raise ValueError(
                "Passed model should either have an attribute `embeddng_layers` or a method `extract_embedding` defined for `transform`."
            )
        assert all(c in X.columns for c in self.cols)

        X_encoded = X.copy(deep=True)
        for col, mapping in track(
            self._mapping.items(),
            description="Encoding the data...",
            total=len(self._mapping.values()),
        ):
            for dim in range(mapping[self.NAN_CATEGORY].shape[0]):
                X_encoded.loc[:, f"{col}_embed_dim_{dim}"] = (
                    X_encoded[col].fillna(self.NAN_CATEGORY).map({k: v[dim] for k, v in mapping.items()})
                )
                # Filling unseen categories also with NAN Embedding
                X_encoded[f"{col}_embed_dim_{dim}"].fillna(mapping[self.NAN_CATEGORY][dim], inplace=True)
        X_encoded.drop(columns=self.cols, inplace=True)
        return X_encoded

    def fit_transform(self, X: pd.DataFrame, y=None) -> pd.DataFrame:
        """Encode given columns of X based on the learned embedding.

        Args:
            X (pd.DataFrame): DataFrame of features, shape (n_samples, n_features). Must contain columns to encode.
            y ([type], optional): Only for compatibility. Not used. Defaults to None.

        Returns:
            pd.DataFrame: The encoded dataframe
        """
        self.fit(X, y)
        return self.transform(X)

    def save_as_object_file(self, path):
        if not self._mapping:
            raise ValueError("`fit` method must be called before `save_as_object_file`.")
        pickle.dump(self.__dict__, open(path, "wb"))

    def load_from_object_file(self, path):
        for k, v in pickle.load(open(path, "rb")).items():
            setattr(self, k, v)<|MERGE_RESOLUTION|>--- conflicted
+++ resolved
@@ -2,12 +2,7 @@
 # Author: Manu Joseph <manujoseph@gmail.com>
 # For license information, see LICENSE.TXT
 # Modified https://github.com/tcassou/mlencoders/blob/master/mlencoders/base_encoder.py to suit NN encoding
-<<<<<<< HEAD
 """Category Encoders."""
-from __future__ import absolute_import, division, print_function, unicode_literals
-=======
-"""Category Encoders"""
->>>>>>> 55e800c6
 
 try:
     import cPickle as pickle
