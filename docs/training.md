Training a Deep Learning model can get arbritarily complex. PyTorch Tabular, by inheriting PyTorch Lightning, offloads the whole workload onto the underlying PyTorch Lightning Framework. It has been made to make training your models easy as a breeze and at the same time give you the flexibility to make the training process your own.

The trainer in PyTorch Tabular, although haven't inherited all the features of the Pytorch Lightning trainer, have adopted quite a bit.

## Basic Usage

The parameters that you would set most frequently are:

- `batch_size`: int: Number of samples in each batch of training. Defaults to `64`
- `max_epochs`: int: Maximum number of epochs to be run. The maximum is in case of Early Stopping where this becomes the maximum and without Early Stopping, this is the number of epochs that will be run Defaults to `10`
- `gpus`: int: The index of the GPU to be used. -1 will make use of all available GPUs If None, will use CPU. Defaults to `None`
- `load_best`: int: Flag to load the best model saved during training. This will be ignored if checkpoint saving is turned off. Defaults to True

### Usage Example

```python
trainer_config = TrainerConfig(batch_size=64, max_epochs=10, accelerator="auto")
```

PyTorch Tabular uses Early Stopping by default and monitors `valid_loss` to stop training. Checkpoint saving is also turned on by default, which monitors `valid_loss` and saved the best model in a folder `saved_models`. All of these are configurable as we will see in the next section.

## Advanced Usage

### Early Stopping and Checkpoint Saving

Early Stopping is turned on by default. But you can turn it off by setting `early_stopping` to `None`. On the other hand, if you want to monitor some other metric, you just need to give that metric name in the `early_stopping` parameter. Few other paramters that controls early stopping are:

- `early_stopping_min_delta`: float: The minimum delta in the loss/metric which qualifies as an improvement in early stopping. Defaults to `0.001`
- `early_stopping_mode`: str: The direction in which the loss/metric should be optimized. Choices are `max` and `min`. Defaults to `min`
- `early_stopping_patience`: int: The number of epochs to wait until there is no further improvements in loss/metric. Defaults to `3`
- `min_epochs`: int: Minimum number of epochs to be run. This many epochs are run regardless of the stopping criteria. Defaults to `1`

Checkpoint Saving is also turned on by default and to turn it off you can set the `checkpoints` parameter to `None`. If you want to monitor some other metric, you just need to give that metric name in the `early_stopping` parameter. Few other paramters that controls checkpoint saving are:

- `checkpoints_path`: str: The path where the saved models will be. Defaults to `saved_models`
- `checkpoints_mode`: str: The direction in which the loss/metric should be optimized. Choices are `max` and `min`. Defaults to `min`
- `checkpoints_save_top_k`: int: The number of best models to save. If you want to save more than one best models, you can set this parameter to >1. Defaults to `1`

!!!note
<<<<<<< HEAD
    Make sure the name of the metric/loss you want to track exactly matches the ones in the logs. Recommended way is to run a model and cehck the results by evaluating the model. From the resulting dictionary, you can pick up a key to track during training.
=======
Make sure the name of the metric/loss you want to track exactly matches the ones in the logs. Recommended way is to run a model and cehck the results by evaluating the model. From the resulting dictionary, you can pick up a key to track during training.
>>>>>>> 838d0459

### Learning Rate Finder

First proposed in this paper [Cyclical Learning Rates for Training Neural Networks](https://arxiv.org/abs/1506.01186) and the subsequently popularized by fast.ai, is a technique to reach the neighbourhood of optimum learning rate without costly search. PyTorch Tabular let's you find the optimal learning rate(using the method proposed in the paper) and automatically use that for training the network. All this can be turned on with a sinple flag `auto_lr_find`

## Controlling the Gradients/Optimization

While training, there can be situations where you need to have a heavier control on the gradient optimization process. For eg. if the gradients are exploding, you might want to clip gradient values before each update. `gradient_clip_val` let's you do that.

Sometimes, you might want to accumulate gradients across multiple batches before you do a backward propoagation(may be because a larger batch size does not fit in your GPU). PyTorch Tabular let's you do this with `accumulate_grad_batches`

## Debugging

Many times, you will need to debug a model and see why it is not performing as it is supposed to. Or even, while developing new models, you will need to debug the model a lot. PyTorch Lightning has a few features for this usecase, which Pytorch Tabular has adopted.

To find out performance bottle necks, we can use:

- `profiler`: Optional\[str\]: To profile individual steps during training and assist in identifying bottlenecks. Choices are: `None` `simple` `advanced`. Defaults to `None`

To check if the whole setup runs without errors, we can use:

- `fast_dev_run`: Optional\[str\]: Quick Debug Run of Val. Defaults to `False`

If the model is not learning properly:

- `overfit_batches`: float: Uses this much data of the training set. If nonzero, will use the same training set for validation and testing. If the training dataloaders have shuffle=True, Lightning will automatically disable it. Useful for quickly debugging or trying to overfit on purpose. Defaults to `0`

- `track_grad_norm`: bool: This is only used if experiment tracking is setup. Track and Log Gradient Norms in the logger. -1 by default means no tracking. 1 for the L1 norm, 2 for L2 norm, etc. Defaults to `False`. If the gradient norm falls to zero quickly, then we have a problem.

**For a complete list of parameters refer to the API Docs**<|MERGE_RESOLUTION|>--- conflicted
+++ resolved
@@ -37,11 +37,7 @@
 - `checkpoints_save_top_k`: int: The number of best models to save. If you want to save more than one best models, you can set this parameter to >1. Defaults to `1`
 
 !!!note
-<<<<<<< HEAD
     Make sure the name of the metric/loss you want to track exactly matches the ones in the logs. Recommended way is to run a model and cehck the results by evaluating the model. From the resulting dictionary, you can pick up a key to track during training.
-=======
-Make sure the name of the metric/loss you want to track exactly matches the ones in the logs. Recommended way is to run a model and cehck the results by evaluating the model. From the resulting dictionary, you can pick up a key to track during training.
->>>>>>> 838d0459
 
 ### Learning Rate Finder
 
